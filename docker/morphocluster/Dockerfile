--- conflicted
+++ resolved
@@ -18,6 +18,7 @@
 WORKDIR /frontend
 COPY morphocluster/frontend /frontend
 
+# --openssl-legacy-provider to support some encryption algorithms needed by npm (md4) in OpenSSL 3.0.0
 # See https://github.com/vuejs/vue-cli/issues/6770
 RUN export NODE_OPTIONS=--openssl-legacy-provider && \
     echo Building frontend... && \
@@ -65,23 +66,10 @@
 RUN echo Installing packages... && \
     pip install -e .
 
-<<<<<<< HEAD
 COPY --from=build-frontend /frontend/dist morphocluster/frontend/dist
 
 COPY docker/wait-for docker/morphocluster/run.sh docker/morphocluster/activate ./
 COPY docker/morphocluster/supervisord.conf /etc/supervisor/conf.d/supervisord.conf
-=======
-# Build frontend
-# --openssl-legacy-provider to support some encryption algorithms needed by npm (md4) in OpenSSL 3.0.0
-RUN . /opt/conda/etc/profile.d/conda.sh && \
-    export NODE_OPTIONS=--openssl-legacy-provider && \
-    conda activate morphocluster && \
-    cd morphocluster/frontend  && \
-    echo Building frontend... && \
-    echo NPM version: `npm --version` && \
-    npm ci && \
-    npm run build
->>>>>>> f4b3a1db
 
 ENV FLASK_APP=morphocluster
 
