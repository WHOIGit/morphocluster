<<<<<<< HEAD
# Build the micromamba environment file
FROM python:3 as build-env

# Configure CUDA environment
ARG MORPHOCLUSTER_CUDA=no

# Build environment.yml for main image
WORKDIR /build-env
COPY docker/morphocluster/build-env /build-env
COPY environment*.yml ./
RUN pip install --no-cache-dir -r requirements.txt \
    && python build.py

# Build the frontend
FROM node:18-alpine as build-frontend
WORKDIR /frontend
COPY morphocluster/frontend /frontend

# --openssl-legacy-provider to support some encryption algorithms needed by npm (md4) in OpenSSL 3.0.0
# See https://github.com/vuejs/vue-cli/issues/6770
RUN export NODE_OPTIONS=--openssl-legacy-provider && \
    echo Building frontend... && \
    echo NPM version: `npm --version` && \
    npm ci && \
    npm run build

# Main image
FROM mambaorg/micromamba
=======
FROM nvidia/cuda:12.6.1-cudnn-devel-ubuntu24.04

>>>>>>> 299094e3
WORKDIR /code
USER root

<<<<<<< HEAD
# supervisor is required to run multiple processes in parallel
# netcat is required by wait-for
RUN apt-get update --fix-missing --no-install-recommends && \
    apt-get install --no-install-recommends -y supervisor netcat-traditional rsync && \
    apt-get clean && \
    rm -rf /var/lib/apt/lists/*

# Image metadata
ARG MORPHOCLUSTER_VERSION=unversioned

# Labels
# see https://github.com/opencontainers/image-spec/blob/main/annotations.md
LABEL org.opencontainers.image.title=MorphoCluster
LABEL org.opencontainers.image.version=${MORPHOCLUSTER_VERSION}
LABEL org.opencontainers.image.source=https://github.com/morphocluster/morphocluster/

COPY --from=build-env /build-env/environment.yml /tmp

# Install all required packages at this stage to avoid reinstalling them later when the code changes
RUN --mount=type=cache,target=/opt/conda/pkgs \
    micromamba config set always_copy true && \
    umask 0002 && micromamba install -n base -y -f /tmp/environment.yml;

# Activate environment for subsequent RUN commands:
ARG MAMBA_DOCKERFILE_ACTIVATE=1
=======
# Install system dependencies
RUN apt-get update && apt-get install -y \
    python3.12 \
    python3.12-dev \
    python3.12-venv \
    python3-setuptools \
    python3-pip \
    curl \
    supervisor \
    netcat-openbsd \
    rsync \
    nodejs \
    npm \
    build-essential \
    pkg-config \
    libhdf5-dev \
    libpq-dev \
    && apt-get clean \
    && rm -rf /var/lib/apt/lists/*

# Install uv
RUN curl -LsSf https://astral.sh/uv/install.sh | sh
ENV PATH="/root/.local/bin:$PATH"

COPY docker/morphocluster/run.sh docker/wait-for ./
COPY docker/morphocluster/activate ./
COPY docker/morphocluster/supervisord.conf /etc/supervisor/conf.d/supervisord.conf

# Make activate script executable
RUN chmod +x /code/activate

# Create Python virtual environment
RUN python3.12 -m venv /opt/venv
ENV PATH="/opt/venv/bin:$PATH"

# Create pyproject.toml for uv
COPY pyproject.toml requirements.txt ./

# Install Python dependencies
RUN uv pip install -r requirements.txt
>>>>>>> 299094e3

# Install the application
COPY versioneer.py setup.py setup.cfg MANIFEST.in README.rst ./
COPY tests ./tests
COPY morphocluster ./morphocluster
COPY migrations ./migrations
<<<<<<< HEAD
RUN echo Installing packages... && \
    pip install -e .

COPY --from=build-frontend /frontend/dist morphocluster/frontend/dist

COPY docker/wait-for docker/morphocluster/run.sh docker/morphocluster/activate ./
COPY docker/morphocluster/supervisord.conf /etc/supervisor/conf.d/supervisord.conf

ENV FLASK_APP=morphocluster.server

# Enable bash completion
RUN _FLASK_COMPLETE=bash_source flask > ~/.flask-complete.bash && \
    echo -e ". ~/.flask-complete.bash\n" >> ~/.bashrc && \
    _MORPHOCLUSTER_COMPLETE=bash_source morphocluster > ~/.morphocluster-complete.bash && \
    echo -e ". ~/.morphocluster-complete.bash\n" >> ~/.bashrc
=======
RUN pip install -e .

# Build frontend
RUN cd morphocluster/frontend && \
    echo Building frontend... && \
    echo NPM version: `npm --version` && \
    npm install && \
    npm run build

COPY docker/morphocluster/config_docker.py morphocluster/
>>>>>>> 299094e3

CMD ["/code/run.sh"]<|MERGE_RESOLUTION|>--- conflicted
+++ resolved
@@ -1,66 +1,8 @@
-<<<<<<< HEAD
-# Build the micromamba environment file
-FROM python:3 as build-env
-
-# Configure CUDA environment
-ARG MORPHOCLUSTER_CUDA=no
-
-# Build environment.yml for main image
-WORKDIR /build-env
-COPY docker/morphocluster/build-env /build-env
-COPY environment*.yml ./
-RUN pip install --no-cache-dir -r requirements.txt \
-    && python build.py
-
-# Build the frontend
-FROM node:18-alpine as build-frontend
-WORKDIR /frontend
-COPY morphocluster/frontend /frontend
-
-# --openssl-legacy-provider to support some encryption algorithms needed by npm (md4) in OpenSSL 3.0.0
-# See https://github.com/vuejs/vue-cli/issues/6770
-RUN export NODE_OPTIONS=--openssl-legacy-provider && \
-    echo Building frontend... && \
-    echo NPM version: `npm --version` && \
-    npm ci && \
-    npm run build
-
-# Main image
-FROM mambaorg/micromamba
-=======
 FROM nvidia/cuda:12.6.1-cudnn-devel-ubuntu24.04
 
->>>>>>> 299094e3
 WORKDIR /code
 USER root
 
-<<<<<<< HEAD
-# supervisor is required to run multiple processes in parallel
-# netcat is required by wait-for
-RUN apt-get update --fix-missing --no-install-recommends && \
-    apt-get install --no-install-recommends -y supervisor netcat-traditional rsync && \
-    apt-get clean && \
-    rm -rf /var/lib/apt/lists/*
-
-# Image metadata
-ARG MORPHOCLUSTER_VERSION=unversioned
-
-# Labels
-# see https://github.com/opencontainers/image-spec/blob/main/annotations.md
-LABEL org.opencontainers.image.title=MorphoCluster
-LABEL org.opencontainers.image.version=${MORPHOCLUSTER_VERSION}
-LABEL org.opencontainers.image.source=https://github.com/morphocluster/morphocluster/
-
-COPY --from=build-env /build-env/environment.yml /tmp
-
-# Install all required packages at this stage to avoid reinstalling them later when the code changes
-RUN --mount=type=cache,target=/opt/conda/pkgs \
-    micromamba config set always_copy true && \
-    umask 0002 && micromamba install -n base -y -f /tmp/environment.yml;
-
-# Activate environment for subsequent RUN commands:
-ARG MAMBA_DOCKERFILE_ACTIVATE=1
-=======
 # Install system dependencies
 RUN apt-get update && apt-get install -y \
     python3.12 \
@@ -101,30 +43,12 @@
 
 # Install Python dependencies
 RUN uv pip install -r requirements.txt
->>>>>>> 299094e3
 
 # Install the application
 COPY versioneer.py setup.py setup.cfg MANIFEST.in README.rst ./
 COPY tests ./tests
 COPY morphocluster ./morphocluster
 COPY migrations ./migrations
-<<<<<<< HEAD
-RUN echo Installing packages... && \
-    pip install -e .
-
-COPY --from=build-frontend /frontend/dist morphocluster/frontend/dist
-
-COPY docker/wait-for docker/morphocluster/run.sh docker/morphocluster/activate ./
-COPY docker/morphocluster/supervisord.conf /etc/supervisor/conf.d/supervisord.conf
-
-ENV FLASK_APP=morphocluster.server
-
-# Enable bash completion
-RUN _FLASK_COMPLETE=bash_source flask > ~/.flask-complete.bash && \
-    echo -e ". ~/.flask-complete.bash\n" >> ~/.bashrc && \
-    _MORPHOCLUSTER_COMPLETE=bash_source morphocluster > ~/.morphocluster-complete.bash && \
-    echo -e ". ~/.morphocluster-complete.bash\n" >> ~/.bashrc
-=======
 RUN pip install -e .
 
 # Build frontend
@@ -135,6 +59,5 @@
     npm run build
 
 COPY docker/morphocluster/config_docker.py morphocluster/
->>>>>>> 299094e3
 
 CMD ["/code/run.sh"]