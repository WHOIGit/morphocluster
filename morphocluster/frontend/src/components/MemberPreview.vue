--- conflicted
+++ resolved
@@ -1,8 +1,7 @@
 <template>
-<<<<<<< HEAD
     <div class="member-preview card" :style="style">
-        <div class="member-header">
-            <div class="member-title" :title="title">{{ title }}</div>
+        <div class="member-header" :title="title">
+            <div class="member-title" v-if="show_title">{{ title }}</div>
             <div class="member-controls">
                 <i
                     v-for="c of controls"
@@ -17,21 +16,6 @@
         <div class="member-body" :class="{ oneImage: image_urls.length == 1 }">
             <img v-for="img_url of image_urls" :src="img_url" :key="img_url" />
         </div>
-=======
-  <div class="member-preview card" :style="style">
-    <div class="member-header" :title="title">
-        <div class="member-title" v-if="show_title">{{title}}</div>
-      <div class="member-controls">
-        <i
-          v-for="c of controls"
-          :key="c.event"
-          class="mdi mdi-dark"
-          :class="c.icon"
-          :title="c.title"
-          v-on:click="$emit(c.event, member)"
-          />
-      </div>
->>>>>>> 96bf7e03
     </div>
 </template>
 
@@ -39,27 +23,12 @@
 import "@mdi/font/css/materialdesignicons.css";
 
 export default {
-<<<<<<< HEAD
     name: "member-preview",
     props: ["member", "controls"],
     data() {
-        return {};
-=======
-  name: "member-preview",
-  props: ["member", "controls"],
-  data() {
-    return {
-      show_title: !!window.config.FRONTEND_SHOW_MEMBER_TITLE
-    };
-  },
-  methods: {
-  },
-  mounted() {
-  },
-  computed: {
-    title: function () {
-      return "object_id" in this.member ? this.member.object_id : this.member.node_id;
->>>>>>> 96bf7e03
+        return {
+            show_title: !!window.config.FRONTEND_SHOW_MEMBER_TITLE,
+        };
     },
     methods: {},
     mounted() {},
@@ -96,19 +65,11 @@
 }
 
 .member-header {
-<<<<<<< HEAD
     border-top-right-radius: calc(0.25rem - 1px);
     border-top-left-radius: calc(0.25rem - 1px);
     padding-top: 3px;
     height: auto;
     display: flex;
-=======
-	border-top-right-radius: calc(.25rem - 1px);
-	border-top-left-radius: calc(.25rem - 1px);
-	padding-top: 3px;
-	height: auto;
-	/*display: flex;*/
->>>>>>> 96bf7e03
 }
 
 .member-body {
@@ -138,9 +99,9 @@
 }
 
 .member-controls {
-  font-size: x-large;
-  /* margin-left: auto; */
-  float: right;
+    font-size: x-large;
+    /* margin-left: auto; */
+    float: right;
 }
 
 .member-controls i {
