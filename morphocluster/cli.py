--- conflicted
+++ resolved
@@ -180,35 +180,15 @@
         dst_root = app.config["DATASET_PATH"]
 
         print(f"Loading {archive_fn} into {dst_root}...")
-<<<<<<< HEAD
-        with database.engine.begin() as txn, zipfile.ZipFile(archive_fn) as zf:
-            with zf.open("index.csv") as f:
-                index = pd.read_csv(f, usecols=["object_id", "path"])  # type: ignore
-=======
         with database.engine.begin() as conn, zipfile.ZipFile(archive_fn) as zf:
             with zf.open("index.csv") as f:
                 index: pd.DataFrame = pd.read_csv(f, usecols=["object_id", "path"])  # type: ignore
->>>>>>> 18975a26
 
             if not index["object_id"].is_unique:
                 value_counts = index["object_id"].value_counts()
                 info = str(value_counts[value_counts > 1])
                 raise ValueError(f"object_id contains duplicate values:\n{info}")
 
-<<<<<<< HEAD
-            index_iter = index.itertuples()
-            progress = tqdm.tqdm(total=len(index), unit="obj")
-            while True:
-                chunk = tuple(
-                    row._asdict() for row in itertools.islice(index_iter, batch_size)
-                )
-                if not chunk:
-                    break
-                txn.execute(
-                    models.objects.insert(),  # pylint: disable=no-value-for-parameter
-                    [dict(row) for row in chunk],
-                )
-=======
             # Divide index into new and existing objects
             print("Filtering existing entries...")
             stmt = select([models.objects.c.object_id, models.objects.c.path])
@@ -219,7 +199,6 @@
             index_update = index.merge(
                 existing, how="inner", on="object_id", suffixes=(None, "_old")
             )
->>>>>>> 18975a26
 
             print(f"{len(existing):,d} objects already present in the database.")
 
@@ -235,24 +214,17 @@
     @click.argument("features_fns", nargs=-1)
     @click.option("--truncate", type=int)
     @click.option("--pca", type=int)
-<<<<<<< HEAD
-    def load_features(features_fns: List[str], truncate=None, pca=None):
-=======
     @click.option("--replace/--no-replace", help="Clear previous features before importing.")
     def load_features(features_fns: List[str], truncate: Optional[int], pca: Optional[int], replace: bool):
->>>>>>> 18975a26
         """
         Load object features from an HDF5 file.
         """
         object_ids_list = []
         vectors_list = []
 
-<<<<<<< HEAD
-=======
         if not features_fns:
             return
 
->>>>>>> 18975a26
         # Load all features
         for features_fn in features_fns:
             print("Loading {}...".format(features_fn))
@@ -291,15 +263,12 @@
         print("Moving feature vectors to the database...")
         with database.engine.begin() as conn:
             conn: sqlalchemy.engine.Connection
-<<<<<<< HEAD
-=======
 
             if replace:
                 print("Clearing previous features...")
                 stmt = models.objects.update().values({"vector": None})
                 conn.execute(stmt)
 
->>>>>>> 18975a26
             stmt = (
                 models.objects.update()
                 .where(models.objects.c.object_id == bindparam("_object_id"))
@@ -462,10 +431,6 @@
     @click.option("--password", prompt=True, hide_input=True, confirmation_prompt=True)
     def add_user(username, password):
         print("Adding user {}:".format(username))
-<<<<<<< HEAD
-=======
-        password = click.prompt('Password', hide_input=True, confirmation_prompt=True)
->>>>>>> 18975a26
 
         if not password:
             print("Password must not be empty!")
@@ -484,11 +449,6 @@
     def change_user(username, password):
         print("Changing user {}:".format(username))
 
-<<<<<<< HEAD
-=======
-        password = click.prompt('New password', hide_input=True, confirmation_prompt=True)
-
->>>>>>> 18975a26
         if not password:
             print("Password must not be empty!")
             return
@@ -499,13 +459,9 @@
 
         try:
             with database.engine.connect() as conn:
-<<<<<<< HEAD
                 stmt = models.users.update(
                     models.users.c.username == username, {"pwhash": pwhash}
                 )
-=======
-                stmt = models.users.update(models.users.c.username == username, {"pwhash": pwhash})
->>>>>>> 18975a26
                 conn.execute(stmt)
         except IntegrityError as e:
             print(e)
